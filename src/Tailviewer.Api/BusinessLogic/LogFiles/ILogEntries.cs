--- conflicted
+++ resolved
@@ -21,24 +21,10 @@
 		/// <param name="source">The source from which to copy data from</param>
 		/// <param name="sourceIndex">The first index of <paramref name="source" /> from which to copy data from</param>
 		/// <param name="length">The number of elements of <paramref name="source" /> to copy from</param>
-<<<<<<< HEAD
-		void CopyFrom<T>(ILogFileColumn<T> column, int destinationIndex, T[] source, int sourceIndex, int length);
-		
-		/// <summary>
-		///     Copies data from the given array into this buffer.
-		/// </summary>
-		/// <typeparam name="T"></typeparam>
-		/// <param name="column">The column to copy data to</param>
-		/// <param name="destinationIndex">The first index in this buffer to which the given <paramref name="source" /> is copied</param>
-		/// <param name="source">The source from which to copy data from</param>
-		/// <param name="sourceIndices">The list of source indices from which to copy</param>
-		void CopyFrom<T>(ILogFileColumn<T> column, int destinationIndex, IReadOnlyList<T> source, IReadOnlyList<int> sourceIndices);
-=======
 		void CopyFrom<T>(ILogFileColumnDescriptor<T> column, int destinationIndex, T[] source, int sourceIndex, int length);
->>>>>>> 9a053c1c
 
 		/// <summary>
-		///     Copies the given *contiguous* segment of data from the given log file into this buffer in a contiguous block.
+		///     Copies data from the given column of the given log file into this buffer.
 		/// </summary>
 		/// <remarks>
 		///     This buffer must be large enough already to accomodate the data.
@@ -60,6 +46,15 @@
 		/// <param name="source">The log file from which data should be copied from</param>
 		/// <param name="sourceIndices">The non-contiguous section of the log file from which to copy from (e.g. from index 5, 10 entries)</param>
 		void CopyFrom(ILogFileColumnDescriptor column, int destinationIndex, ILogFile source, IReadOnlyList<LogLineIndex> sourceIndices);
+
+		/// <summary>
+		/// 
+		/// </summary>
+		/// <param name="column"></param>
+		/// <param name="destinationIndex"></param>
+		/// <param name="source"></param>
+		/// <param name="sourceIndices"></param>
+		void CopyFrom(ILogFileColumnDescriptor column, int destinationIndex, IReadOnlyLogEntries source, IReadOnlyList<int> sourceIndices);
 
 		/// <summary>
 		///    Fills the given region of all columns with default values for every column's data type.
