﻿using System;
using System.Collections.Concurrent;
using System.Collections.Generic;
using System.Diagnostics;
using System.Diagnostics.Contracts;
using System.Reflection;
using System.Threading;
using log4net;
using Tailviewer.BusinessLogic;
using Tailviewer.BusinessLogic.LogFiles;

namespace Tailviewer.Core.LogFiles
{
	/// <summary>
	///     Responsible for merging consecutive lines into multi-line log entries,
	///     if they belong together.
	/// </summary>
	/// <remarks>
	///     Two lines are defined to belong together if the first line contains a log
	///     level and the next one does not.
	/// </remarks>
	/// <remarks>
	///    Plugin authors are deliberately prevented from instantiating this type directly because it's constructor signature may change
	///    over time. In order to create an instance of this type, simply call <see cref="IServiceContainer.CreateMultiLineLogFile"/>
	///    who's signature is guaranteed to never change.
	/// </remarks>
	[DebuggerTypeProxy(typeof(LogFileView))]
	internal sealed class MultiLineLogFile
		: AbstractLogFile
		, ILogFileListener
	{
		private static readonly ILog Log = LogManager.GetLogger(MethodBase.GetCurrentMethod().DeclaringType);

		private static readonly ILogFileColumn[] RequiredColumns = new ILogFileColumn[]
			{LogFileColumns.Index, LogFileColumns.LogLevel, LogFileColumns.Timestamp};

		private const int MaximumBatchSize = 10000;

		private readonly object _syncRoot;
		private readonly HashSet<ILogFileColumnDescriptor> _specialColumns;
		private readonly List<LogEntryInfo> _indices;
		private readonly TimeSpan _maximumWaitTime;
		private readonly ConcurrentQueue<LogFileSection> _pendingModifications;
		private readonly ILogFile _source;
		private readonly ILogFileProperties _properties;
		private LogEntryInfo _currentLogEntry;
		private LogLineIndex _currentSourceIndex;

		private LogFileSection _fullSourceSection;
		private int _maxCharactersPerLine;

		/// <summary>
		///     Initializes this object.
		/// </summary>
		/// <remarks>
		///    Plugin authors are deliberately prevented from calling this constructor directly because it's signature may change
		///    over time. In order to create an instance of this type, simply call <see cref="IServiceContainer.CreateMultiLineLogFile"/>.
		/// </remarks>
		/// <param name="taskScheduler"></param>
		/// <param name="source"></param>
		/// <param name="maximumWaitTime"></param>
		public MultiLineLogFile(ITaskScheduler taskScheduler, ILogFile source, TimeSpan maximumWaitTime)
			: base(taskScheduler)
		{
			if (source == null)
				throw new ArgumentNullException(nameof(source));

			_maximumWaitTime = maximumWaitTime;
			_pendingModifications = new ConcurrentQueue<LogFileSection>();
			_syncRoot = new object();
			_specialColumns = new HashSet<ILogFileColumnDescriptor>{LogFileColumns.LogEntryIndex, LogFileColumns.Timestamp, LogFileColumns.LogLevel};
			_indices = new List<LogEntryInfo>();

			// The log file we were given might offer even more properties than the minimum set and we
			// want to expose those as well.
			_properties = new LogFilePropertyList(LogFileProperties.CombineWithMinimum(source.Properties));
			_properties.SetValue(LogFileProperties.EmptyReason, ErrorFlags.SourceDoesNotExist);

			_currentLogEntry = new LogEntryInfo(-1, 0);

			_source = source;
			_source.AddListener(this, maximumWaitTime, MaximumBatchSize);
			StartTask();
		}

		/// <inheritdoc />
		public override int MaxCharactersPerLine => _maxCharactersPerLine;

		/// <inheritdoc />
		public override IReadOnlyList<ILogFileColumnDescriptor> Columns => _source.Columns;

		/// <inheritdoc />
		public override IReadOnlyList<ILogFilePropertyDescriptor> Properties => _properties.Properties;

		/// <inheritdoc />
		public override object GetValue(ILogFilePropertyDescriptor propertyDescriptor)
		{
			object value;
			_properties.TryGetValue(propertyDescriptor, out value);
			return value;
		}

		/// <inheritdoc />
		public override T GetValue<T>(ILogFilePropertyDescriptor<T> propertyDescriptor)
		{
			T value;
			_properties.TryGetValue(propertyDescriptor, out value);
			return value;
		}

		/// <inheritdoc />
		public override void GetValues(ILogFileProperties properties)
		{
			_properties.GetValues(properties);
		}

		/// <inheritdoc />
		public override int Count => (int) _currentSourceIndex;

		/// <inheritdoc />
		public void OnLogFileModified(ILogFile logFile, LogFileSection section)
		{
			Log.DebugFormat("OnLogFileModified({0})", section);

			_pendingModifications.EnqueueMany(section.Split(MaximumBatchSize));
			ResetEndOfSourceReached();
		}

		/// <inheritdoc />
		protected override void DisposeAdditional()
		{
			_source.RemoveListener(this);
		}

		/// <inheritdoc />
		public override int OriginalCount => _source.OriginalCount;

		/// <inheritdoc />
		public override void GetColumn<T>(LogFileSection sourceSection, ILogFileColumnDescriptor<T> column, T[] destination, int destinationIndex)
		{
			if (column == null)
				throw new ArgumentNullException(nameof(column));
			if (destination == null)
				throw new ArgumentNullException(nameof(destination));
			if (destinationIndex < 0)
				throw new ArgumentOutOfRangeException(nameof(destinationIndex));
			if (destinationIndex + sourceSection.Count > destination.Length)
				throw new ArgumentException("The given buffer must have an equal or greater length than destinationIndex+length");

			if (!TryGetSpecialColumn(sourceSection, column, destination, destinationIndex))
			{
				_source.GetColumn(sourceSection, column, destination, destinationIndex);
			}
		}

		/// <inheritdoc />
		public override void GetColumn<T>(IReadOnlyList<LogLineIndex> sourceIndices, ILogFileColumnDescriptor<T> column, T[] destination, int destinationIndex)
		{
			if (sourceIndices == null)
				throw new ArgumentNullException(nameof(sourceIndices));
			if (column == null)
				throw new ArgumentNullException(nameof(column));
			if (destination == null)
				throw new ArgumentNullException(nameof(destination));
			if (destinationIndex < 0)
				throw new ArgumentOutOfRangeException(nameof(destinationIndex));
			if (destinationIndex + sourceIndices.Count > destination.Length)
				throw new ArgumentException("The given buffer must have an equal or greater length than destinationIndex+length");

			if (!TryGetSpecialColumn(sourceIndices, column, destination, destinationIndex))
			{
				_source.GetColumn(sourceIndices, column, destination, destinationIndex);
			}
		}

		/// <inheritdoc />
		public override void GetEntries(LogFileSection sourceSection, ILogEntries destination, int destinationIndex)
		{
			var remainingColumns = new List<ILogFileColumnDescriptor>();
			bool partiallyRetrieved = false;
			foreach (var column in destination.Columns)
			{
				if (_specialColumns.Contains(column))
				{
					destination.CopyFrom(column, destinationIndex, this, sourceSection);
					partiallyRetrieved = true;
				}
				else
				{
					remainingColumns.Add(column);
				}
			}

			if (remainingColumns.Count > 0)
			{
				if (partiallyRetrieved)
				{
					var view = new LogEntriesView(destination, remainingColumns);
					_source.GetEntries(sourceSection, view, destinationIndex);
				}
				else
				{
					_source.GetEntries(sourceSection, destination, destinationIndex);
				}
			}
		}

		/// <inheritdoc />
		public override void GetEntries(IReadOnlyList<LogLineIndex> sourceIndices, ILogEntries destination, int destinationIndex)
		{
			var remainingColumns = new List<ILogFileColumnDescriptor>();
			bool partiallyRetrieved = false;
			foreach (var column in destination.Columns)
			{
				if (_specialColumns.Contains(column))
				{
					destination.CopyFrom(column, destinationIndex, this, sourceIndices);
					partiallyRetrieved = true;
				}
				else
				{
					remainingColumns.Add(column);
				}
			}

			if (remainingColumns.Count > 0)
			{
				if (partiallyRetrieved)
				{
					var view = new LogEntriesView(destination, remainingColumns);
					_source.GetEntries(sourceIndices, view, destinationIndex);
				}
				else
				{
					_source.GetEntries(sourceIndices, destination, destinationIndex);
				}
			}
		}

		/// <inheritdoc />
		public override double Progress => 1;

		/// <inheritdoc />
		public override string ToString()
		{
			return $"MultiLineLogFile({_source})";
		}

		/// <inheritdoc />
		protected override TimeSpan RunOnce(CancellationToken token)
		{
			bool performedWork = false;

			// Every Process() invocation locks the sync root until
			// the changes have been processed. The goal is to minimize
			// total process time and to prevent locking for too long.
			// The following number has been empirically determined
			// via testing and it felt alright :P
			const int maxLineCount = 10000;
			if (_pendingModifications.TryDequeueUpTo(maxLineCount, out var modifications))
			{
				foreach (var nextSection in modifications)
				{
					if (nextSection.IsReset)
					{
						Clear();
					}
					else if (nextSection.IsInvalidate)
					{
						Invalidate(nextSection);
					}
					else
					{
						Append(nextSection);
					}

					performedWork = true;
				}
			}

			// Now we can perform a block-copy of all properties.
			_source.GetValues(_properties);

			_maxCharactersPerLine = _source.MaxCharactersPerLine;

			if (_indices.Count != _currentSourceIndex)
			{
				Log.ErrorFormat("Inconsistency detected: We have {0} indices for {1} lines", _indices.Count,
				                _currentSourceIndex);
			}

			Listeners.OnRead((int)_currentSourceIndex);

			if (_source.EndOfSourceReached && _source.Count == Count)
			{
				SetEndOfSourceReached();
			}

			if (performedWork)
				return TimeSpan.Zero;

			return _maximumWaitTime;
		}

		private void Append(LogFileSection section)
		{
<<<<<<< HEAD
			var buffer = new LogEntryBuffer(section.Count, RequiredColumns);
			_source.GetEntries(section, buffer);

			lock (_syncRoot)
			{
				for (var i = 0; i < section.Count; ++i)
				{
					var logEntry = buffer[i];

					if (_currentLogEntry.EntryIndex.IsInvalid ||
					    !AppendToCurrentLogEntry(logEntry))
					{
						_currentLogEntry = _currentLogEntry.NextEntry(logEntry.Index);
						_currentLogEntryLevel = logEntry.LogLevel;
						_currentLogEntryTimestamp = logEntry.Timestamp;
					}

					_indices.Add(_currentLogEntry);
				}
			}

			/*var buffer = new LogLine[section.Count];
			_source.GetSection(section, buffer);
=======
			var buffer = new LogEntryArray(section.Count, LogFileColumns.Index, LogFileColumns.Timestamp, LogFileColumns.LogLevel);
			_source.GetEntries(section, buffer);
>>>>>>> 9a053c1c

			lock (_syncRoot)
			{
				for (var i = 0; i < section.Count; ++i)
				{
					var line = buffer[i];

					if (_currentLogEntry.EntryIndex.IsInvalid ||
					    !AppendToCurrentLogEntry(line))
					{
						_currentLogEntry = _currentLogEntry.NextEntry(line.Index);
					}

					_indices.Add(_currentLogEntry);
				}
			}*/

			_currentSourceIndex += section.Count;
			_fullSourceSection = new LogFileSection(0, _currentSourceIndex.Value);
		}

		private void Invalidate(LogFileSection sectionToInvalidate)
		{
			var firstInvalidIndex = LogLineIndex.Min(_fullSourceSection.LastIndex, sectionToInvalidate.Index);
			var lastInvalidIndex = LogLineIndex.Min(_fullSourceSection.LastIndex, sectionToInvalidate.LastIndex);
			var invalidateCount = lastInvalidIndex - firstInvalidIndex + 1;
			var previousSourceIndex = _currentSourceIndex;

			_fullSourceSection = new LogFileSection(0, (int)firstInvalidIndex);
			if (_fullSourceSection.Count > 0)
			{
				// It's possible (likely) that we've received an invalidation for a region of the source
				// that we've already processed (i.e. created indices for). If that's the case, then we need
				// to rewind the index. Otherwise nothing needs to be done...
				var newIndex = _fullSourceSection.LastIndex + 1;
				if (newIndex < _currentSourceIndex)
				{
					_currentSourceIndex = newIndex;
				}
			}
			else
			{
				_currentSourceIndex = 0;
			}

			lock (_syncRoot)
			{
				var toRemove = _indices.Count - lastInvalidIndex;
				if (toRemove > 0)
				{
					_indices.RemoveRange((int)firstInvalidIndex, toRemove);
					_currentLogEntry = new LogEntryInfo(firstInvalidIndex - 1, 0);
				}
				if (previousSourceIndex != _currentSourceIndex)
				{
					_indices.RemoveRange((int) _currentSourceIndex, _indices.Count - _currentSourceIndex);
				}
			}

			if (_indices.Count != _currentSourceIndex)
			{
				Log.ErrorFormat("Inconsistency detected: We have {0} indices for {1} lines", _indices.Count,
					_currentSourceIndex);
			}

			Listeners.Invalidate((int)firstInvalidIndex, invalidateCount);

			if (_fullSourceSection.Count > firstInvalidIndex)
			{
				_fullSourceSection = new LogFileSection(0, firstInvalidIndex.Value);
			}
		}

		private void Clear()
		{
			_fullSourceSection = new LogFileSection(0, 0);
			_currentSourceIndex = 0;
			_currentLogEntry = new LogEntryInfo(-1, 0);
			lock (_syncRoot)
			{
				_indices.Clear();
			}
			Listeners.OnRead(-1);
		}

		private bool TryGetSpecialColumn<T>(IReadOnlyList<LogLineIndex> indices, ILogFileColumnDescriptor<T> column, T[] buffer, int destinationIndex)
		{
			if (Equals(column, LogFileColumns.Timestamp) ||
			    Equals(column, LogFileColumns.LogLevel))
			{
				var firstLineIndices = GetFirstLineIndices(indices);
				_source.GetColumn(firstLineIndices, column, buffer, destinationIndex);
				return true;
			}

			if (Equals(column, LogFileColumns.LogEntryIndex))
			{
				GetLogEntryIndex(indices, (LogEntryIndex[])(object)buffer, destinationIndex);
				return true;
			}

			return false;
		}

		private bool AppendToCurrentLogEntry(IReadOnlyLogEntry logLine)
		{
			if (logLine.Timestamp != null)
				return false; //< A line with a timestamp is never added to a previous log entry
			if (logLine.LogLevel != LevelFlags.None && logLine.LogLevel != LevelFlags.Other)
				return false; //< A line with a log level is never added to a previous log entry

			return true;
		}

		private bool AppendToCurrentLogEntry(IReadOnlyLogEntry logLine)
		{
			if (logLine.Timestamp != null)
				return false; //< A line with a timestamp is never added to a previous log entry
			if (logLine.LogLevel != LevelFlags.None && logLine.LogLevel != LevelFlags.Other)
				return false; //< A line with a log level is never added to a previous log entry

			return true;

			/*if (_currentLogEntryTimestamp != null && logLine.Timestamp == null)
				return true;
			if (_currentLogEntryLevel != LevelFlags.None && logLine.Level == LevelFlags.None)
				return true;

			return false;*/
		}

		private void GetLogEntryIndex(IReadOnlyList<LogLineIndex> indices, LogEntryIndex[] buffer, int destinationIndex)
		{
			lock (_syncRoot)
			{
				for(int i = 0; i < indices.Count; ++i)
				{
					var index = indices[i];
					var entryInfo = TryGetLogEntryInfo(index);
					buffer[destinationIndex + i] = entryInfo?.EntryIndex ?? LogEntryIndex.Invalid;
				}
			}
		}

		private IReadOnlyList<LogLineIndex> GetFirstLineIndices(IReadOnlyList<LogLineIndex> indices)
		{
			lock (_syncRoot)
			{
				var firstLineIndices = new List<LogLineIndex>(indices.Count);
				foreach (var index in indices)
				{
					var entryInfo = TryGetLogEntryInfo(index);
					if (entryInfo != null)
						firstLineIndices.Add(entryInfo.Value.FirstLineIndex);
					else
						firstLineIndices.Add(LogLineIndex.Invalid);
				}
				return firstLineIndices;
			}
		}

		private LogEntryInfo? TryGetLogEntryInfo(LogLineIndex logLineIndex)
		{
			if (logLineIndex >= 0 && logLineIndex < _indices.Count)
			{
				return _indices[(int) logLineIndex];
			}
			return null;
		}

		private struct LogEntryInfo
		{
			public readonly LogEntryIndex EntryIndex;
			public readonly LogLineIndex FirstLineIndex;

			public LogEntryInfo(LogEntryIndex entryIndex, LogLineIndex firstLineIndex)
			{
				EntryIndex = entryIndex;
				FirstLineIndex = firstLineIndex;
			}

			[Pure]
			public LogEntryInfo NextEntry(LogLineIndex lineLineIndex)
			{
				return new LogEntryInfo(EntryIndex + 1, lineLineIndex);
			}

			public override string ToString()
			{
				return string.Format("Log entry {0} starting at line {1}", EntryIndex, FirstLineIndex);
			}
		}
	}
}<|MERGE_RESOLUTION|>--- conflicted
+++ resolved
@@ -31,9 +31,6 @@
 	{
 		private static readonly ILog Log = LogManager.GetLogger(MethodBase.GetCurrentMethod().DeclaringType);
 
-		private static readonly ILogFileColumn[] RequiredColumns = new ILogFileColumn[]
-			{LogFileColumns.Index, LogFileColumns.LogLevel, LogFileColumns.Timestamp};
-
 		private const int MaximumBatchSize = 10000;
 
 		private readonly object _syncRoot;
@@ -304,34 +301,8 @@
 
 		private void Append(LogFileSection section)
 		{
-<<<<<<< HEAD
-			var buffer = new LogEntryBuffer(section.Count, RequiredColumns);
-			_source.GetEntries(section, buffer);
-
-			lock (_syncRoot)
-			{
-				for (var i = 0; i < section.Count; ++i)
-				{
-					var logEntry = buffer[i];
-
-					if (_currentLogEntry.EntryIndex.IsInvalid ||
-					    !AppendToCurrentLogEntry(logEntry))
-					{
-						_currentLogEntry = _currentLogEntry.NextEntry(logEntry.Index);
-						_currentLogEntryLevel = logEntry.LogLevel;
-						_currentLogEntryTimestamp = logEntry.Timestamp;
-					}
-
-					_indices.Add(_currentLogEntry);
-				}
-			}
-
-			/*var buffer = new LogLine[section.Count];
-			_source.GetSection(section, buffer);
-=======
 			var buffer = new LogEntryArray(section.Count, LogFileColumns.Index, LogFileColumns.Timestamp, LogFileColumns.LogLevel);
 			_source.GetEntries(section, buffer);
->>>>>>> 9a053c1c
 
 			lock (_syncRoot)
 			{
@@ -347,7 +318,7 @@
 
 					_indices.Add(_currentLogEntry);
 				}
-			}*/
+			}
 
 			_currentSourceIndex += section.Count;
 			_fullSourceSection = new LogFileSection(0, _currentSourceIndex.Value);
@@ -446,23 +417,6 @@
 			return true;
 		}
 
-		private bool AppendToCurrentLogEntry(IReadOnlyLogEntry logLine)
-		{
-			if (logLine.Timestamp != null)
-				return false; //< A line with a timestamp is never added to a previous log entry
-			if (logLine.LogLevel != LevelFlags.None && logLine.LogLevel != LevelFlags.Other)
-				return false; //< A line with a log level is never added to a previous log entry
-
-			return true;
-
-			/*if (_currentLogEntryTimestamp != null && logLine.Timestamp == null)
-				return true;
-			if (_currentLogEntryLevel != LevelFlags.None && logLine.Level == LevelFlags.None)
-				return true;
-
-			return false;*/
-		}
-
 		private void GetLogEntryIndex(IReadOnlyList<LogLineIndex> indices, LogEntryIndex[] buffer, int destinationIndex)
 		{
 			lock (_syncRoot)
