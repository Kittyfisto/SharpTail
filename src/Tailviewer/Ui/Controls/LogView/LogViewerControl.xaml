﻿<UserControl x:Class="Tailviewer.Ui.Controls.LogView.LogViewerControl"
             xmlns="http://schemas.microsoft.com/winfx/2006/xaml/presentation"
             xmlns:x="http://schemas.microsoft.com/winfx/2006/xaml"
             xmlns:converters="clr-namespace:Tailviewer.Ui.Converters"
             xmlns:controls="clr-namespace:Metrolib.Controls;assembly=Metrolib"
             xmlns:logView="clr-namespace:Tailviewer.Ui.Controls.LogView"
             xmlns:converters1="clr-namespace:Metrolib.Converters;assembly=Metrolib"
             xmlns:sidePanel="clr-namespace:Tailviewer.Ui.Controls.SidePanel"
             xmlns:dataSourceTree="clr-namespace:Tailviewer.Ui.Controls.DataSourceTree"
             x:Name="This"
             Background="White">

    <UserControl.Resources>
        <ResourceDictionary>
            <ResourceDictionary.MergedDictionaries>
                <ResourceDictionary Source="pack://application:,,,/Tailviewer;component/Themes/Constants.xaml" />
                <ResourceDictionary
                    Source="pack://application:,,,/Tailviewer;component/Ui/Controls/LogView/DataSourceDisplayModeToggleButton.xaml" />
            </ResourceDictionary.MergedDictionaries>

            <converters:ShowAllToContentConverter x:Key="ShowAllToContentConverter" />
            <converters1:TimeSpanConverter x:Key="TimeSpanConverter">
                <converters1:TimeSpanConverter.IgnoredUnits>
                    <x:Array Type="{x:Type converters1:Unit}">
                        <converters1:Unit>Millisecond</converters1:Unit>
                    </x:Array>
                </converters1:TimeSpanConverter.IgnoredUnits>
            </converters1:TimeSpanConverter>

            <converters1:BoolFalseToHiddenConverter x:Key="BoolFalseToHiddenConverter" />
            <converters1:BoolFalseToCollapsedConverter x:Key="BoolFalseToCollapsedConverter" />
            <converters1:BoolTrueToCollapsedConverter x:Key="BoolTrueToCollapsedConverter" />
            <converters:CountConverter x:Key="FatalCountConverter" Suffix="Fatal" />
            <converters:CountConverter x:Key="ErrorCountConverter" Suffix="Error" />
            <converters:CountConverter x:Key="WarningCountConverter" Suffix="Warning" />
            <converters:CountConverter x:Key="InfoCountConverter" Suffix="Info" />
            <converters:CountConverter x:Key="DebugCountConverter" Suffix="Debug" HasPlural="False" />
            <converters:CountConverter x:Key="TraceCountConverter" Suffix="Trace" HasPlural="False" />
            <converters:CountConverter x:Key="OtherCountConverter" Suffix="Other" HasPlural="False" />
            <converters1:NullToCollapsedConverter x:Key="NullToCollapsedConverter" />
            <logView:NonMergedDataSourceToVisibilityCollapsedConverter
                x:Key="NonMergedDataSourceToVisibilityCollapsedConverter" />
            <logView:AdjustingDoubleConverter x:Key="AdjustingDoubleConverter" />

        </ResourceDictionary>
    </UserControl.Resources>

    <Grid>
        <Grid.RowDefinitions>
            <RowDefinition Height="Auto" />
            <RowDefinition Height="Auto" />
            <RowDefinition Height="3*" />
            <RowDefinition Height="Auto" />
            <RowDefinition Height="Auto" />
        </Grid.RowDefinitions>

        <Grid>
            <Grid.ColumnDefinitions>
                <ColumnDefinition Width="Auto" />
                <ColumnDefinition />
                <ColumnDefinition Width="Auto" />
            </Grid.ColumnDefinitions>

            <!-- Data Source Selector -->
            <Border Background="{StaticResource SecondaryBrush}"
                    Width="300">
                <controls:FlatToggleButton x:Name="DataSourceToggleButton"
                                           HoveredBackground="{StaticResource SecondaryLightBrush}"
                                           CheckedBackground="{StaticResource SecondaryLighterBrush}"
                                           HoveredAndCheckedForeground="{StaticResource SecondaryLighterBrush}"
                                           VerticalContentAlignment="Center"
                                           HorizontalContentAlignment="Left"
                                           ToolTip="{Binding Tooltip}"
                                           FocusVisualStyle="{x:Null}">
                    <Grid>
                        <Grid.ColumnDefinitions>
                            <ColumnDefinition />
                            <ColumnDefinition Width="Auto" />
                        </Grid.ColumnDefinitions>

                        <StackPanel Margin="12,4,4,4">
                            <TextBlock Text="Selected Data Source" Foreground="White" />
                            <TextBlock Text="{Binding DataSource.DisplayName, ElementName=This}"
                                       FontWeight="SemiBold"
                                       FontSize="14"
                                       Foreground="White" />
                        </StackPanel>
                        <!-- TODO: Icon to symbolize expand / shrink -->
                    </Grid>
                </controls:FlatToggleButton>
            </Border>

            <!-- Central Toolbar -->
            <WrapPanel Grid.Column="1"
                       Orientation="Horizontal"
                       Margin="8">
                <controls:FolderOpenButton Margin="0,0,0,4"
                                           Padding="0"
                                           Width="26"
                                           Height="26"
                                           VerticalContentAlignment="Center"
                                           ToolTip="Open file in explorer"
                                           Command="{Binding DataSource.OpenInExplorerCommand, ElementName=This}" />

                <controls:ExportButton Margin="0,0,0,4"
                                       Padding="0"
                                       x:Name="PART_Export"
                                       Command="{Binding LogView.ExportToFileCommand, ElementName=This}"
                                       ToolTip="Export to file"
                                       Width="26"
<<<<<<< HEAD
                                       Height="26" />

                <controls:FlatToggleButton
                    Margin="0,0,8,8"
                    Padding="4"
                    x:Name="PART_FollowTail"
                    Content="Follow Tail"
                    VerticalAlignment="Stretch"
                    ToolTip="(Un)Follow the latest changes"
                    IsChecked="{Binding DataSource.FollowTail, Mode=TwoWay, ElementName=This}" />

                <controls:FlatToggleButton
                    Margin="0,0,8,8"
                    Padding="4"
                    x:Name="PART_View"
                    VerticalAlignment="Stretch"
                    ToolTip="Change the way the log file is displayed"
                    Content="View"
                    DataContext="{Binding Path=., ElementName=This}">
                    <controls:FlatToggleButton.ContextMenu>
                        <controls:FlatContextMenu AnchorAlignment="Center"
                                                  HorizontalOffset="-60"
                                                  Placement="Bottom"
                                                  IsFirstItemHovered="True"
                                                  VerticalOffset="-2">
                            <controls:MenuItemContentControl Padding="0">
                                <StackPanel Margin="8">

                                    <controls:FlatToggleButton
                                        Margin="0,0,0,8"
                                        Padding="4"
                                        x:Name="PART_ShowLineNumbers"
                                        VerticalAlignment="Stretch"
                                        ToolTip="Show/hide line numbers"
                                        IsChecked="{Binding ShowLineNumbers, Mode=TwoWay}"
                                        Content="Line Numbers" />

                                    <controls:FlatToggleButton
                                        Margin="0,0,0,8"
                                        Padding="4"
                                        x:Name="PART_ShowDeltaTime"
                                        VerticalAlignment="Stretch"
                                        IsChecked="{Binding DataSource.ShowDeltaTimes, Mode=TwoWay}"
                                        ToolTip="Show the amount of time elapsed since the previous entry"
                                        Content="Time delta" />

                                    <controls:FlatToggleButton
                                        Margin="0,0,0,8"
                                        Padding="4"
                                        x:Name="PART_ShowElapsedTime"
                                        VerticalAlignment="Stretch"
                                        IsChecked="{Binding DataSource.ShowElapsedTime, Mode=TwoWay}"
                                        ToolTip="Show the amount of time elapsed since the first entry"
                                        Content="Elapsed time" />

                                    <logView:DataSourceDisplayModeToggleButton
                                        x:Name="PART_MergedDataSourceDisplayMode"
                                        DisplayMode="{Binding MergedDataSourceDisplayMode, Mode=TwoWay}"
                                        Visibility="{Binding DataSource, Converter={StaticResource NonMergedDataSourceToVisibilityCollapsedConverter}}"
                                        VerticalAlignment="Stretch"
                                        Margin="0,0,0,8"
                                        Padding="4" />

                                    <controls:FlatToggleButton
                                        Margin="0,0,0,8"
                                        Padding="4"
                                        x:Name="PART_ColorByLevel"
                                        VerticalAlignment="Stretch"
                                        IsChecked="{Binding DataSource.ColorByLevel, Mode=TwoWay}"
                                        ToolTip="Color log messages by their log level"
                                        Content="Color by level" />

                                    <controls:FlatToggleButton
                                        Margin="0,0,0,8"
                                        Padding="4"
                                        x:Name="PART_HideEmptyLines"
                                        VerticalAlignment="Stretch"
                                        IsChecked="{Binding DataSource.HideEmptyLines, Mode=TwoWay}"
                                        ToolTip="Hide lines which are completely empty"
                                        Content="Hide empty lines" />

                                    <controls:FlatToggleButton
                                        Margin="0"
                                        Padding="4"
                                        x:Name="PART_SingleLine"
                                        VerticalAlignment="Stretch"
                                        IsChecked="{Binding DataSource.IsSingleLine, Mode=TwoWay}"
                                        ToolTip="Treat every single line as a separate log entry"
                                        Content="Single line" />

                                </StackPanel>
                            </controls:MenuItemContentControl>
                        </controls:FlatContextMenu>
                    </controls:FlatToggleButton.ContextMenu>
                </controls:FlatToggleButton>

                <controls:FlatToggleButton
                    Margin="0,0,0,8"
                    Padding="4"
                    Width="41"
                    VerticalAlignment="Stretch"
                    IsChecked="{Binding ShowAll, Mode=TwoWay, ElementName=This}"
                    ToolTip="Show/hide all log messages, regardless of their log level"
                    Content="{Binding ShowAll, Converter={StaticResource ShowAllToContentConverter}, ElementName=This}" />

                <controls:FlatToggleButton
                    Margin="0,0,0,8"
                    Padding="4"
                    VerticalAlignment="Stretch"
                    IsChecked="{Binding ShowFatal, Mode=TwoWay, ElementName=This}"
                    ToolTip="Show/hide fatal log messages"
                    Content="{Binding DataSource.FatalCount, Converter={StaticResource FatalCountConverter}, ElementName=This}" />

                <controls:FlatToggleButton
                    Margin="0,0,0,8"
                    Padding="4"
                    VerticalAlignment="Stretch"
                    IsChecked="{Binding ShowError, Mode=TwoWay, ElementName=This}"
                    ToolTip="Show/hide errors"
                    Content="{Binding DataSource.ErrorCount, Converter={StaticResource ErrorCountConverter}, ElementName=This}" />

                <controls:FlatToggleButton
                    Margin="0,0,0,8"
                    Padding="4"
                    VerticalAlignment="Stretch"
                    IsChecked="{Binding ShowWarning, Mode=TwoWay, ElementName=This}"
                    ToolTip="Show/hide warnings"
                    Content="{Binding DataSource.WarningCount, Converter={StaticResource WarningCountConverter}, ElementName=This}" />

                <controls:FlatToggleButton
                    Margin="0,0,0,8"
                    Padding="4"
                    VerticalAlignment="Stretch"
                    IsChecked="{Binding ShowInfo, Mode=TwoWay, ElementName=This}"
                    ToolTip="Show/hide infos"
                    Content="{Binding DataSource.InfoCount, Converter={StaticResource InfoCountConverter}, ElementName=This}" />

                <controls:FlatToggleButton
                    Margin="0,0,0,8"
                    Padding="4"
                    VerticalAlignment="Stretch"
                    IsChecked="{Binding ShowDebug, Mode=TwoWay, ElementName=This}"
                    ToolTip="Show/hide debug log messages"
                    Content="{Binding DataSource.DebugCount, Converter={StaticResource DebugCountConverter}, ElementName=This}" />

                <controls:FlatToggleButton
                    Margin="0,0,8,8"
                    Padding="4"
                    VerticalAlignment="Stretch"
                    IsChecked="{Binding ShowTrace, Mode=TwoWay, ElementName=This}"
                    ToolTip="Show/hide trace log messages"
                    Content="{Binding DataSource.TraceCount, Converter={StaticResource TraceCountConverter}, ElementName=This}" />

                <controls:SearchTextBox
                    x:Name="PART_SearchBox"
                    Margin="0,0,8,8"
                    Padding="4"
                    Width="200"
                    RequiresExplicitSearchStart="False"
                    AcceptsTab="True"
                    Text="{Binding DataSource.SearchTerm, Mode=TwoWay, UpdateSourceTrigger=PropertyChanged, ElementName=This}"
                    OccurenceCount="{Binding DataSource.SearchResultCount, ElementName=This}"
                    CurrentOccurenceIndex="{Binding DataSource.CurrentSearchResultIndex, Mode=TwoWay, ElementName=This}"
                    Watermark="Search log file (Ctrl+F)" />

                <controls:FilterTextBox
                    x:Name="PART_FindAllBox"
                    Margin="0,0,8,8"
                    Padding="4"
                    Width="200"
                    AcceptsTab="True"
                    FilterText="{Binding DataSource.FindAllSearchTerm, Mode=TwoWay, UpdateSourceTrigger=PropertyChanged, ElementName=This}"
                    Watermark="Find all in log file (Ctrl+Shift+F)" />

                <controls:PluginToggleButton
                    Margin="0,0,8,8"
                    Padding="4"
                    Width="26"
                    Height="26"
                    ToolTip="A plugin is responsible for translating the contents of this log file - click here for details"
                    Visibility="{Binding DataSource.TranslationPlugin, Converter={StaticResource NullToCollapsedConverter}, ElementName=This}">
                    <controls:FlatToggleButton.ContextMenu>
                        <controls:FlatContextMenu AnchorAlignment="Center"
                                                  HorizontalOffset="-150"
                                                  Placement="Bottom"
                                                  IsFirstItemHovered="True"
                                                  VerticalOffset="-2">
                            <controls:MenuItemContentControl Padding="0">
                                <logView:PluginDescriptionControl
                                    DataContext="{Binding CurrentDataSource.TranslationPlugin}" />
                            </controls:MenuItemContentControl>
                        </controls:FlatContextMenu>
                    </controls:FlatToggleButton.ContextMenu>
                </controls:PluginToggleButton>
            </WrapPanel>

            <!-- Filters, Bookmarks, Outline and Issues Selector -->
            <sidePanel:SidePanelControl
                Grid.Column="2"
                Width="300"
                SidePanels="{Binding SidePanels}"
                SelectedPanel="{Binding SelectedSidePanel, Mode=TwoWay}" />
        </Grid>
=======
                                       Height="26"
                                       VerticalContentAlignment="Center"
                                       ToolTip="Open file in explorer"
                                       Command="{Binding DataSource.OpenInExplorerCommand, ElementName=This}" />

            <controls:ExportButton Margin="0,0,0,4"
                                   Padding="0"
                                   x:Name="PART_Export"
                                   Command="{Binding LogView.ExportToFileCommand, ElementName=This}"
                                   ToolTip="Export to file"
                                   Width="26"
                                   Height="26" />

            <controls:FlatToggleButton
                Margin="0,0,8,8"
                Padding="4"
                x:Name="PART_FollowTail"
                Content="Follow Tail"
                VerticalAlignment="Stretch"
                ToolTip="(Un)Follow the latest changes"
                IsChecked="{Binding DataSource.FollowTail, Mode=TwoWay, ElementName=This}" />

            <controls:FlatToggleButton
                Margin="0,0,8,8"
                Padding="4"
                x:Name="PART_View"
                VerticalAlignment="Stretch"
                ToolTip="Change the way the log file is displayed"
                Content="View"
                DataContext="{Binding Path=., ElementName=This}">
                <controls:FlatToggleButton.ContextMenu>
                    <controls:FlatContextMenu AnchorAlignment="Center"
                                              HorizontalOffset="-60"
                                              Placement="Bottom"
                                              IsFirstItemHovered="True"
                                              VerticalOffset="-2">
                        <controls:MenuItemContentControl Padding="0">
                            <StackPanel Margin="8">

                                <controls:FlatToggleButton
                                    Margin="0,0,0,8"
                                    Padding="4"
                                    x:Name="PART_ShowLineNumbers"
                                    VerticalAlignment="Stretch"
                                    ToolTip="Show/hide line numbers"
                                    IsChecked="{Binding ShowLineNumbers, Mode=TwoWay}"
                                    Content="Line Numbers" />

                                <controls:FlatToggleButton
                                    Margin="0,0,0,8"
                                    Padding="4"
                                    x:Name="PART_ShowDeltaTime"
                                    VerticalAlignment="Stretch"
                                    IsChecked="{Binding DataSource.ShowDeltaTimes, Mode=TwoWay}"
                                    ToolTip="Show the amount of time elapsed since the previous entry"
                                    Content="Time delta" />

                                <controls:FlatToggleButton
                                    Margin="0,0,0,8"
                                    Padding="4"
                                    x:Name="PART_ShowElapsedTime"
                                    VerticalAlignment="Stretch"
                                    IsChecked="{Binding DataSource.ShowElapsedTime, Mode=TwoWay}"
                                    ToolTip="Show the amount of time elapsed since the first entry"
                                    Content="Elapsed time" />

                                <logView:DataSourceDisplayModeToggleButton 
                                    x:Name="PART_MergedDataSourceDisplayMode"
                                    DisplayMode="{Binding MergedDataSourceDisplayMode, Mode=TwoWay}"
                                    Visibility="{Binding DataSource, Converter={StaticResource NonMergedDataSourceToVisibilityCollapsedConverter}}"
                                    VerticalAlignment="Stretch"
                                    Margin="0,0,0,8"
                                    Padding="4" />

                                <controls:FlatToggleButton
                                    Margin="0,0,0,8"
                                    Padding="4"
                                    x:Name="PART_ColorByLevel"
                                    VerticalAlignment="Stretch"
                                    IsChecked="{Binding DataSource.ColorByLevel, Mode=TwoWay}"
                                    ToolTip="Color log messages by their log level"
                                    Content="Color by level" />

                                <controls:FlatToggleButton
                                    Margin="0,0,0,8"
                                    Padding="4"
                                    x:Name="PART_HideEmptyLines"
                                    VerticalAlignment="Stretch"
                                    IsChecked="{Binding DataSource.HideEmptyLines, Mode=TwoWay}"
                                    ToolTip="Hide lines which are completely empty"
                                    Content="Hide empty lines" />

                                <controls:FlatToggleButton
                                    Margin="0"
                                    Padding="4"
                                    x:Name="PART_SingleLine"
                                    VerticalAlignment="Stretch"
                                    IsChecked="{Binding DataSource.IsSingleLine, Mode=TwoWay}"
                                    ToolTip="Treat every single line as a separate log entry"
                                    Content="Single line" />

                                <controls:FlatButton 
                                    Margin="0"
                                    Padding="4"
                                    x:Name="PART_CLS"
                                    Command="{Binding DataSource.ClearScreenCommand}"
                                    Content="Clear Screen"
                                    ToolTip="Hides all log current entries of the data source. New log entries will still be shown once they are added to the data source."/>

                                <controls:FlatButton 
                                    Margin="0"
                                    Padding="4"
                                    x:Name="PART_ShowAll"
                                    Command="{Binding DataSource.ShowAllCommand}"
                                    IsEnabled="{Binding DataSource.ScreenCleared}"
                                    Content="Show All"
                                    ToolTip="Shows all log entries that were previously cleared again"/>

                            </StackPanel>
                        </controls:MenuItemContentControl>
                    </controls:FlatContextMenu>
                </controls:FlatToggleButton.ContextMenu>
            </controls:FlatToggleButton>

            <controls:FlatToggleButton
                Margin="0,0,0,8"
                Padding="4"
                Width="41"
                VerticalAlignment="Stretch"
                IsChecked="{Binding ShowAll, Mode=TwoWay, ElementName=This}"
                ToolTip="Show/hide all log messages, regardless of their log level"
                Content="{Binding ShowAll, Converter={StaticResource ShowAllToContentConverter}, ElementName=This}" />

            <controls:FlatToggleButton
                Margin="0,0,0,8"
                Padding="4"
                VerticalAlignment="Stretch"
                IsChecked="{Binding ShowFatal, Mode=TwoWay, ElementName=This}"
                ToolTip="Show/hide fatal log messages"
                Content="{Binding DataSource.FatalCount, Converter={StaticResource FatalCountConverter}, ElementName=This}" />

            <controls:FlatToggleButton
                Margin="0,0,0,8"
                Padding="4"
                VerticalAlignment="Stretch"
                IsChecked="{Binding ShowError, Mode=TwoWay, ElementName=This}"
                ToolTip="Show/hide errors"
                Content="{Binding DataSource.ErrorCount, Converter={StaticResource ErrorCountConverter}, ElementName=This}" />

            <controls:FlatToggleButton
                Margin="0,0,0,8"
                Padding="4"
                VerticalAlignment="Stretch"
                IsChecked="{Binding ShowWarning, Mode=TwoWay, ElementName=This}"
                ToolTip="Show/hide warnings"
                Content="{Binding DataSource.WarningCount, Converter={StaticResource WarningCountConverter}, ElementName=This}" />

            <controls:FlatToggleButton
                Margin="0,0,0,8"
                Padding="4"
                VerticalAlignment="Stretch"
                IsChecked="{Binding ShowInfo, Mode=TwoWay, ElementName=This}"
                ToolTip="Show/hide infos"
                Content="{Binding DataSource.InfoCount, Converter={StaticResource InfoCountConverter}, ElementName=This}" />

            <controls:FlatToggleButton
                Margin="0,0,0,8"
                Padding="4"
                VerticalAlignment="Stretch"
                IsChecked="{Binding ShowDebug, Mode=TwoWay, ElementName=This}"
                ToolTip="Show/hide debug log messages"
                Content="{Binding DataSource.DebugCount, Converter={StaticResource DebugCountConverter}, ElementName=This}" />

            <controls:FlatToggleButton
                Margin="0,0,0,8"
                Padding="4"
                VerticalAlignment="Stretch"
                IsChecked="{Binding ShowTrace, Mode=TwoWay, ElementName=This}"
                ToolTip="Show/hide trace log messages"
                Content="{Binding DataSource.TraceCount, Converter={StaticResource TraceCountConverter}, ElementName=This}" />

            <controls:FlatToggleButton
                Margin="0,0,8,8"
                Padding="4"
                VerticalAlignment="Stretch"
                IsChecked="{Binding ShowOther, Mode=TwoWay, ElementName=This}"
                ToolTip="Show/hide other log messages (i.e. those who's log level cannot be identified by Tailviewer)"
                Content="{Binding DataSource.OtherCount, Converter={StaticResource OtherCountConverter}, ElementName=This}" />

            <controls:SearchTextBox
                x:Name="PART_SearchBox"
                Margin="0,0,8,8"
                Padding="4"
                Width="200"
                RequiresExplicitSearchStart="False"
                AcceptsTab="True"
                Text="{Binding DataSource.SearchTerm, Mode=TwoWay, UpdateSourceTrigger=PropertyChanged, ElementName=This}"
                OccurenceCount="{Binding DataSource.SearchResultCount, ElementName=This}"
                CurrentOccurenceIndex="{Binding DataSource.CurrentSearchResultIndex, Mode=TwoWay, ElementName=This}"
                Watermark="Search log file (Ctrl+F)" />

            <controls:FilterTextBox
                x:Name="PART_FindAllBox"
                Margin="0,0,8,8"
                Padding="4"
                Width="200"
                AcceptsTab="True"
                FilterText="{Binding DataSource.FindAllSearchTerm, Mode=TwoWay, UpdateSourceTrigger=PropertyChanged, ElementName=This}"
                Watermark="Find all in log file (Ctrl+Shift+F)" />

            <controls:PluginToggleButton
                Margin="0,0,8,8"
                Padding="4"
                Width="26"
                Height="26"
                ToolTip="A plugin is responsible for translating the contents of this log file - click here for details"
                Visibility="{Binding DataSource.TranslationPlugin, Converter={StaticResource NullToCollapsedConverter}, ElementName=This}">
                <controls:FlatToggleButton.ContextMenu>
                    <controls:FlatContextMenu AnchorAlignment="Center"
                                              HorizontalOffset="-150"
                                              Placement="Bottom"
                                              IsFirstItemHovered="True"
                                              VerticalOffset="-2">
                        <controls:MenuItemContentControl Padding="0">
                            <logView:PluginDescriptionControl DataContext="{Binding CurrentDataSource.TranslationPlugin}" />
                        </controls:MenuItemContentControl>
                    </controls:FlatContextMenu>
                </controls:FlatToggleButton.ContextMenu>
            </controls:PluginToggleButton>
        </WrapPanel>
>>>>>>> 5be13e0c

        <Grid Grid.Row="1"
              Height="1"
              Background="{StaticResource SeparatorBrush}" />

        <Grid Grid.Row="2">
            <Grid.ColumnDefinitions>
                <ColumnDefinition />
                <ColumnDefinition Width="Auto" />
            </Grid.ColumnDefinitions>

            <logView:LogEntryListView
                x:Name="PART_ListView"
                Grid.Column="0"
                DataSource="{Binding DataSource.DataSource, ElementName=This}"
                LogFile="{Binding LogFile, ElementName=This}"
                Search="{Binding Search, ElementName=This}"
                CurrentLine="{Binding CurrentLogLine, Mode=TwoWay, ElementName=This}"
                ShowLineNumbers="{Binding ShowLineNumbers, ElementName=This}"
                ShowDeltaTimes="{Binding DataSource.ShowDeltaTimes, Mode=OneWay, ElementName=This}"
                ShowElapsedTime="{Binding DataSource.ShowElapsedTime, Mode=OneWay, ElementName=This}"
                ColorByLevel="{Binding DataSource.ColorByLevel, Mode=OneWay, ElementName=This}"
                MergedDataSourceDisplayMode="{Binding MergedDataSourceDisplayMode, Mode=TwoWay, ElementName=This}"
                Settings="{Binding Settings, ElementName=This}"
                SnapsToDevicePixels="True" />

            <!-- Right Side Panel (Filers, Bookmarks, etc...) -->
            <Grid Grid.Column="1"
                  Visibility="{Binding SelectedSidePanel, Converter={StaticResource NullToCollapsedConverter}}">
                <ContentPresenter Width="300"
                                  VerticalAlignment="Stretch"
                                  HorizontalAlignment="Right"
                                  Content="{Binding SelectedSidePanel}" />
            </Grid>
        </Grid>

        <!-- Overlay to hide current data source -->
        <Rectangle Grid.Row="2"
                   Fill="#55000000"
                   MouseDown="OverlayOnMouseDown"
                   Visibility="{Binding IsChecked, ElementName=DataSourceToggleButton, Converter={StaticResource BoolFalseToCollapsedConverter}}"/>

        <!-- Data Sources -->
        <dataSourceTree:DataSourcesControl Grid.Row="2"
                                           Width="300"
                                           VerticalAlignment="Stretch"
                                           HorizontalAlignment="Left"
                                           Visibility="{Binding IsChecked, ElementName=DataSourceToggleButton, Converter={StaticResource BoolFalseToCollapsedConverter}}"
                                           DataContext="{Binding DataSources}"
                                           ItemsSource="{Binding Observable}"
                                           AddDataSourceFromFileCommand="{Binding AddDataSourceFromFileCommand}"
                                           AddDataSourceFromFolderCommand="{Binding AddDataSourceFromFolderCommand}"
                                           SelectedItem="{Binding SelectedItem, Mode=TwoWay}" />

        <!-- Error Message (File missing, access error, etc...) -->
        <StackPanel Grid.Row="2" VerticalAlignment="Center">
            <TextBlock
                HorizontalAlignment="Center"
                FontSize="20"
                Text="{Binding ErrorMessage, ElementName=This}" />
            <TextBlock
                HorizontalAlignment="Center"
                FontSize="12"
                Text="{Binding DetailedErrorMessage, ElementName=This}" />
        </StackPanel>

        <!-- Bottom information "Strip" -->
        <Border Grid.Row="3"
                Background="{StaticResource TitleBarBrush}">
            <Grid
                Visibility="{Binding DataSource.Exists, ElementName=This, Converter={StaticResource BoolFalseToHiddenConverter}}">
                <Grid.ColumnDefinitions>
                    <!-- Spacer to prevent line count from overlapping with collapse left side panel button -->
                    <ColumnDefinition Width="25" />
                    <ColumnDefinition Width="Auto" />
                    <ColumnDefinition />
                    <ColumnDefinition Width="200" />
                </Grid.ColumnDefinitions>

                <StackPanel Orientation="Horizontal"
                            Grid.Column="1">
                    <TextBlock
                        Margin="4"
                        Text="{Binding LogEntryCount, ElementName=This, StringFormat=lines: {0}}" />
                    <TextBlock
                        Margin="4"
                        Text="{Binding TotalLogEntryCount, ElementName=This, StringFormat=of {0}}" />
                    <TextBlock
                        Margin="4"
                        Text="{Binding DataSource.FileSize, ElementName=This, StringFormat=size: {0}}" />
                    <TextBlock
                        Margin="4"
                        Text="{Binding DataSource.LastWrittenAge, ElementName=This, StringFormat=last written: {0} ago, Converter={StaticResource TimeSpanConverter}}" />
                </StackPanel>

                <Grid Grid.Column="3"
                      Margin="4">
                    <Grid.ColumnDefinitions>
                        <ColumnDefinition Width="Auto" />
                        <ColumnDefinition />
                    </Grid.ColumnDefinitions>
                    <TextBlock Text="Progress: "
                               VerticalAlignment="Center" />
                    <controls:FlatProgressBar Grid.Column="1"
                                              Minimum="0"
                                              Maximum="1"
                                              Height="14"
                                              Value="{Binding DataSource.Progress, Mode=OneWay, ElementName=This, Converter={StaticResource AdjustingDoubleConverter}}" />
                </Grid>

            </Grid>
        </Border>

        <!-- Find all result display -->
        <Grid Grid.Row="4"
              Visibility="{Binding DataSource.ShowFindAll, ElementName=This, Converter={StaticResource BoolFalseToCollapsedConverter}}">
            <Grid.RowDefinitions>
                <RowDefinition Height="Auto" />
                <RowDefinition />
            </Grid.RowDefinitions>
            <Grid Background="{StaticResource PrimaryBrush}">
                <Grid.ColumnDefinitions>
                    <ColumnDefinition />
                    <ColumnDefinition Width="Auto" />
                </Grid.ColumnDefinitions>
                <TextBlock Text="Find all results:"
                           Foreground="White"
                           Margin="8,4,8,4" />
                <controls:CloseButton Grid.Column="1"
                                      Height="26"
                                      Command="{Binding DataSource.CloseFindAllCommand, ElementName=This}" />
            </Grid>
            <logView:LogEntryListView
                x:Name="PART_FindAllView"
                Height="300"
                Grid.Row="1"
                LogFile="{Binding FindAllLogFile, ElementName=This}"
                Search="{Binding FindAllSearch, ElementName=This}"
                SelectedIndices="{Binding DataSource.SelectedFindAllLogLines, ElementName=This, Mode=TwoWay}"
                ShowLineNumbers="{Binding ShowLineNumbers, ElementName=This}"
                ShowDeltaTimes="{Binding DataSource.ShowDeltaTimes, Mode=OneWay, ElementName=This}"
                ShowElapsedTime="{Binding DataSource.ShowElapsedTime, Mode=OneWay, ElementName=This}"
                ColorByLevel="{Binding DataSource.ColorByLevel, Mode=OneWay, ElementName=This}"
                MergedDataSourceDisplayMode="{Binding MergedDataSourceDisplayMode, Mode=TwoWay, ElementName=This}"
                Settings="{Binding Settings, ElementName=This}"
                SnapsToDevicePixels="True" />
        </Grid>
    </Grid>

</UserControl><|MERGE_RESOLUTION|>--- conflicted
+++ resolved
@@ -108,7 +108,6 @@
                                        Command="{Binding LogView.ExportToFileCommand, ElementName=This}"
                                        ToolTip="Export to file"
                                        Width="26"
-<<<<<<< HEAD
                                        Height="26" />
 
                 <controls:FlatToggleButton
@@ -198,6 +197,23 @@
                                         IsChecked="{Binding DataSource.IsSingleLine, Mode=TwoWay}"
                                         ToolTip="Treat every single line as a separate log entry"
                                         Content="Single line" />
+                                    
+                                    <controls:FlatButton 
+                                    Margin="0"
+                                    Padding="4"
+                                    x:Name="PART_CLS"
+                                    Command="{Binding DataSource.ClearScreenCommand}"
+                                    Content="Clear Screen"
+                                    ToolTip="Hides all log current entries of the data source. New log entries will still be shown once they are added to the data source."/>
+
+                                <controls:FlatButton 
+                                    Margin="0"
+                                    Padding="4"
+                                    x:Name="PART_ShowAll"
+                                    Command="{Binding DataSource.ShowAllCommand}"
+                                    IsEnabled="{Binding DataSource.ScreenCleared}"
+                                    Content="Show All"
+                                    ToolTip="Shows all log entries that were previously cleared again"/>
 
                                 </StackPanel>
                             </controls:MenuItemContentControl>
@@ -262,6 +278,13 @@
                     ToolTip="Show/hide trace log messages"
                     Content="{Binding DataSource.TraceCount, Converter={StaticResource TraceCountConverter}, ElementName=This}" />
 
+                <controls:FlatToggleButton
+                Margin="0,0,8,8"
+                Padding="4"
+                VerticalAlignment="Stretch"
+                IsChecked="{Binding ShowOther, Mode=TwoWay, ElementName=This}"
+                ToolTip="Show/hide other log messages (i.e. those who's log level cannot be identified by Tailviewer)"
+                Content="{Binding DataSource.OtherCount, Converter={StaticResource OtherCountConverter}, ElementName=This}" />
                 <controls:SearchTextBox
                     x:Name="PART_SearchBox"
                     Margin="0,0,8,8"
@@ -312,238 +335,6 @@
                 SidePanels="{Binding SidePanels}"
                 SelectedPanel="{Binding SelectedSidePanel, Mode=TwoWay}" />
         </Grid>
-=======
-                                       Height="26"
-                                       VerticalContentAlignment="Center"
-                                       ToolTip="Open file in explorer"
-                                       Command="{Binding DataSource.OpenInExplorerCommand, ElementName=This}" />
-
-            <controls:ExportButton Margin="0,0,0,4"
-                                   Padding="0"
-                                   x:Name="PART_Export"
-                                   Command="{Binding LogView.ExportToFileCommand, ElementName=This}"
-                                   ToolTip="Export to file"
-                                   Width="26"
-                                   Height="26" />
-
-            <controls:FlatToggleButton
-                Margin="0,0,8,8"
-                Padding="4"
-                x:Name="PART_FollowTail"
-                Content="Follow Tail"
-                VerticalAlignment="Stretch"
-                ToolTip="(Un)Follow the latest changes"
-                IsChecked="{Binding DataSource.FollowTail, Mode=TwoWay, ElementName=This}" />
-
-            <controls:FlatToggleButton
-                Margin="0,0,8,8"
-                Padding="4"
-                x:Name="PART_View"
-                VerticalAlignment="Stretch"
-                ToolTip="Change the way the log file is displayed"
-                Content="View"
-                DataContext="{Binding Path=., ElementName=This}">
-                <controls:FlatToggleButton.ContextMenu>
-                    <controls:FlatContextMenu AnchorAlignment="Center"
-                                              HorizontalOffset="-60"
-                                              Placement="Bottom"
-                                              IsFirstItemHovered="True"
-                                              VerticalOffset="-2">
-                        <controls:MenuItemContentControl Padding="0">
-                            <StackPanel Margin="8">
-
-                                <controls:FlatToggleButton
-                                    Margin="0,0,0,8"
-                                    Padding="4"
-                                    x:Name="PART_ShowLineNumbers"
-                                    VerticalAlignment="Stretch"
-                                    ToolTip="Show/hide line numbers"
-                                    IsChecked="{Binding ShowLineNumbers, Mode=TwoWay}"
-                                    Content="Line Numbers" />
-
-                                <controls:FlatToggleButton
-                                    Margin="0,0,0,8"
-                                    Padding="4"
-                                    x:Name="PART_ShowDeltaTime"
-                                    VerticalAlignment="Stretch"
-                                    IsChecked="{Binding DataSource.ShowDeltaTimes, Mode=TwoWay}"
-                                    ToolTip="Show the amount of time elapsed since the previous entry"
-                                    Content="Time delta" />
-
-                                <controls:FlatToggleButton
-                                    Margin="0,0,0,8"
-                                    Padding="4"
-                                    x:Name="PART_ShowElapsedTime"
-                                    VerticalAlignment="Stretch"
-                                    IsChecked="{Binding DataSource.ShowElapsedTime, Mode=TwoWay}"
-                                    ToolTip="Show the amount of time elapsed since the first entry"
-                                    Content="Elapsed time" />
-
-                                <logView:DataSourceDisplayModeToggleButton 
-                                    x:Name="PART_MergedDataSourceDisplayMode"
-                                    DisplayMode="{Binding MergedDataSourceDisplayMode, Mode=TwoWay}"
-                                    Visibility="{Binding DataSource, Converter={StaticResource NonMergedDataSourceToVisibilityCollapsedConverter}}"
-                                    VerticalAlignment="Stretch"
-                                    Margin="0,0,0,8"
-                                    Padding="4" />
-
-                                <controls:FlatToggleButton
-                                    Margin="0,0,0,8"
-                                    Padding="4"
-                                    x:Name="PART_ColorByLevel"
-                                    VerticalAlignment="Stretch"
-                                    IsChecked="{Binding DataSource.ColorByLevel, Mode=TwoWay}"
-                                    ToolTip="Color log messages by their log level"
-                                    Content="Color by level" />
-
-                                <controls:FlatToggleButton
-                                    Margin="0,0,0,8"
-                                    Padding="4"
-                                    x:Name="PART_HideEmptyLines"
-                                    VerticalAlignment="Stretch"
-                                    IsChecked="{Binding DataSource.HideEmptyLines, Mode=TwoWay}"
-                                    ToolTip="Hide lines which are completely empty"
-                                    Content="Hide empty lines" />
-
-                                <controls:FlatToggleButton
-                                    Margin="0"
-                                    Padding="4"
-                                    x:Name="PART_SingleLine"
-                                    VerticalAlignment="Stretch"
-                                    IsChecked="{Binding DataSource.IsSingleLine, Mode=TwoWay}"
-                                    ToolTip="Treat every single line as a separate log entry"
-                                    Content="Single line" />
-
-                                <controls:FlatButton 
-                                    Margin="0"
-                                    Padding="4"
-                                    x:Name="PART_CLS"
-                                    Command="{Binding DataSource.ClearScreenCommand}"
-                                    Content="Clear Screen"
-                                    ToolTip="Hides all log current entries of the data source. New log entries will still be shown once they are added to the data source."/>
-
-                                <controls:FlatButton 
-                                    Margin="0"
-                                    Padding="4"
-                                    x:Name="PART_ShowAll"
-                                    Command="{Binding DataSource.ShowAllCommand}"
-                                    IsEnabled="{Binding DataSource.ScreenCleared}"
-                                    Content="Show All"
-                                    ToolTip="Shows all log entries that were previously cleared again"/>
-
-                            </StackPanel>
-                        </controls:MenuItemContentControl>
-                    </controls:FlatContextMenu>
-                </controls:FlatToggleButton.ContextMenu>
-            </controls:FlatToggleButton>
-
-            <controls:FlatToggleButton
-                Margin="0,0,0,8"
-                Padding="4"
-                Width="41"
-                VerticalAlignment="Stretch"
-                IsChecked="{Binding ShowAll, Mode=TwoWay, ElementName=This}"
-                ToolTip="Show/hide all log messages, regardless of their log level"
-                Content="{Binding ShowAll, Converter={StaticResource ShowAllToContentConverter}, ElementName=This}" />
-
-            <controls:FlatToggleButton
-                Margin="0,0,0,8"
-                Padding="4"
-                VerticalAlignment="Stretch"
-                IsChecked="{Binding ShowFatal, Mode=TwoWay, ElementName=This}"
-                ToolTip="Show/hide fatal log messages"
-                Content="{Binding DataSource.FatalCount, Converter={StaticResource FatalCountConverter}, ElementName=This}" />
-
-            <controls:FlatToggleButton
-                Margin="0,0,0,8"
-                Padding="4"
-                VerticalAlignment="Stretch"
-                IsChecked="{Binding ShowError, Mode=TwoWay, ElementName=This}"
-                ToolTip="Show/hide errors"
-                Content="{Binding DataSource.ErrorCount, Converter={StaticResource ErrorCountConverter}, ElementName=This}" />
-
-            <controls:FlatToggleButton
-                Margin="0,0,0,8"
-                Padding="4"
-                VerticalAlignment="Stretch"
-                IsChecked="{Binding ShowWarning, Mode=TwoWay, ElementName=This}"
-                ToolTip="Show/hide warnings"
-                Content="{Binding DataSource.WarningCount, Converter={StaticResource WarningCountConverter}, ElementName=This}" />
-
-            <controls:FlatToggleButton
-                Margin="0,0,0,8"
-                Padding="4"
-                VerticalAlignment="Stretch"
-                IsChecked="{Binding ShowInfo, Mode=TwoWay, ElementName=This}"
-                ToolTip="Show/hide infos"
-                Content="{Binding DataSource.InfoCount, Converter={StaticResource InfoCountConverter}, ElementName=This}" />
-
-            <controls:FlatToggleButton
-                Margin="0,0,0,8"
-                Padding="4"
-                VerticalAlignment="Stretch"
-                IsChecked="{Binding ShowDebug, Mode=TwoWay, ElementName=This}"
-                ToolTip="Show/hide debug log messages"
-                Content="{Binding DataSource.DebugCount, Converter={StaticResource DebugCountConverter}, ElementName=This}" />
-
-            <controls:FlatToggleButton
-                Margin="0,0,0,8"
-                Padding="4"
-                VerticalAlignment="Stretch"
-                IsChecked="{Binding ShowTrace, Mode=TwoWay, ElementName=This}"
-                ToolTip="Show/hide trace log messages"
-                Content="{Binding DataSource.TraceCount, Converter={StaticResource TraceCountConverter}, ElementName=This}" />
-
-            <controls:FlatToggleButton
-                Margin="0,0,8,8"
-                Padding="4"
-                VerticalAlignment="Stretch"
-                IsChecked="{Binding ShowOther, Mode=TwoWay, ElementName=This}"
-                ToolTip="Show/hide other log messages (i.e. those who's log level cannot be identified by Tailviewer)"
-                Content="{Binding DataSource.OtherCount, Converter={StaticResource OtherCountConverter}, ElementName=This}" />
-
-            <controls:SearchTextBox
-                x:Name="PART_SearchBox"
-                Margin="0,0,8,8"
-                Padding="4"
-                Width="200"
-                RequiresExplicitSearchStart="False"
-                AcceptsTab="True"
-                Text="{Binding DataSource.SearchTerm, Mode=TwoWay, UpdateSourceTrigger=PropertyChanged, ElementName=This}"
-                OccurenceCount="{Binding DataSource.SearchResultCount, ElementName=This}"
-                CurrentOccurenceIndex="{Binding DataSource.CurrentSearchResultIndex, Mode=TwoWay, ElementName=This}"
-                Watermark="Search log file (Ctrl+F)" />
-
-            <controls:FilterTextBox
-                x:Name="PART_FindAllBox"
-                Margin="0,0,8,8"
-                Padding="4"
-                Width="200"
-                AcceptsTab="True"
-                FilterText="{Binding DataSource.FindAllSearchTerm, Mode=TwoWay, UpdateSourceTrigger=PropertyChanged, ElementName=This}"
-                Watermark="Find all in log file (Ctrl+Shift+F)" />
-
-            <controls:PluginToggleButton
-                Margin="0,0,8,8"
-                Padding="4"
-                Width="26"
-                Height="26"
-                ToolTip="A plugin is responsible for translating the contents of this log file - click here for details"
-                Visibility="{Binding DataSource.TranslationPlugin, Converter={StaticResource NullToCollapsedConverter}, ElementName=This}">
-                <controls:FlatToggleButton.ContextMenu>
-                    <controls:FlatContextMenu AnchorAlignment="Center"
-                                              HorizontalOffset="-150"
-                                              Placement="Bottom"
-                                              IsFirstItemHovered="True"
-                                              VerticalOffset="-2">
-                        <controls:MenuItemContentControl Padding="0">
-                            <logView:PluginDescriptionControl DataContext="{Binding CurrentDataSource.TranslationPlugin}" />
-                        </controls:MenuItemContentControl>
-                    </controls:FlatContextMenu>
-                </controls:FlatToggleButton.ContextMenu>
-            </controls:PluginToggleButton>
-        </WrapPanel>
->>>>>>> 5be13e0c
 
         <Grid Grid.Row="1"
               Height="1"
