﻿<UserControl x:Class="Tailviewer.Ui.Controls.LogView.LogViewerControl"
             xmlns="http://schemas.microsoft.com/winfx/2006/xaml/presentation"
             xmlns:x="http://schemas.microsoft.com/winfx/2006/xaml"
             xmlns:converters="clr-namespace:Tailviewer.Ui.Converters"
             xmlns:controls="clr-namespace:Metrolib.Controls;assembly=Metrolib"
             xmlns:logView="clr-namespace:Tailviewer.Ui.Controls.LogView"
             xmlns:converters1="clr-namespace:Metrolib.Converters;assembly=Metrolib"
             xmlns:sidePanel="clr-namespace:Tailviewer.Ui.Controls.SidePanel"
             xmlns:dataSourceTree="clr-namespace:Tailviewer.Ui.Controls.DataSourceTree"
             x:Name="This"
             Background="White">

    <UserControl.Resources>
        <ResourceDictionary>
            <ResourceDictionary.MergedDictionaries>
                <ResourceDictionary Source="pack://application:,,,/Tailviewer;component/Themes/Constants.xaml" />
                <ResourceDictionary
                    Source="pack://application:,,,/Tailviewer;component/Ui/Controls/LogView/DataSourceDisplayModeToggleButton.xaml" />
            </ResourceDictionary.MergedDictionaries>

            <converters:ShowAllToContentConverter x:Key="ShowAllToContentConverter" />
            <converters1:TimeSpanConverter x:Key="TimeSpanConverter">
                <converters1:TimeSpanConverter.IgnoredUnits>
                    <x:Array Type="{x:Type converters1:Unit}">
                        <converters1:Unit>Millisecond</converters1:Unit>
                    </x:Array>
                </converters1:TimeSpanConverter.IgnoredUnits>
            </converters1:TimeSpanConverter>

            <converters1:BoolFalseToHiddenConverter x:Key="BoolFalseToHiddenConverter" />
            <converters1:BoolFalseToCollapsedConverter x:Key="BoolFalseToCollapsedConverter" />
            <converters1:BoolTrueToCollapsedConverter x:Key="BoolTrueToCollapsedConverter" />
            <converters:CountConverter x:Key="FatalCountConverter" Suffix="Fatal" />
            <converters:CountConverter x:Key="ErrorCountConverter" Suffix="Error" />
            <converters:CountConverter x:Key="WarningCountConverter" Suffix="Warning" />
            <converters:CountConverter x:Key="InfoCountConverter" Suffix="Info" />
            <converters:CountConverter x:Key="DebugCountConverter" Suffix="Debug" HasPlural="False" />
            <converters:CountConverter x:Key="TraceCountConverter" Suffix="Trace" HasPlural="False" />
            <converters:CountConverter x:Key="OtherCountConverter" Suffix="Other" HasPlural="False" />
            <converters1:NullToCollapsedConverter x:Key="NullToCollapsedConverter" />
            <logView:NonMergedDataSourceToVisibilityCollapsedConverter
                x:Key="NonMergedDataSourceToVisibilityCollapsedConverter" />
            <logView:AdjustingDoubleConverter x:Key="AdjustingDoubleConverter" />
            <logView:DoubleOneToHiddenConverter x:Key="DoubleOneToHiddenConverter" />

        </ResourceDictionary>
    </UserControl.Resources>

    <Grid>
        <Grid.RowDefinitions>
            <RowDefinition Height="Auto" />
            <RowDefinition Height="Auto" />
            <RowDefinition Height="3*" />
            <RowDefinition Height="Auto" />
            <RowDefinition Height="Auto" />
        </Grid.RowDefinitions>

        <Grid>
            <Grid.ColumnDefinitions>
                <ColumnDefinition Width="Auto" />
                <ColumnDefinition />
                <ColumnDefinition Width="Auto" />
            </Grid.ColumnDefinitions>

            <!-- Data Source Selector -->
            <Border Background="{StaticResource SecondaryBrush}"
                    Width="300">
                <controls:FlatToggleButton x:Name="DataSourceToggleButton"
                                           HoveredBackground="{StaticResource SecondaryLightBrush}"
                                           CheckedBackground="{StaticResource SecondaryLighterBrush}"
                                           HoveredAndCheckedForeground="{StaticResource SecondaryLighterBrush}"
                                           VerticalContentAlignment="Center"
                                           HorizontalContentAlignment="Left"
                                           ToolTip="{Binding Tooltip}"
                                           FocusVisualStyle="{x:Null}">
                    <Grid>
                        <Grid.ColumnDefinitions>
                            <ColumnDefinition />
                            <ColumnDefinition Width="Auto" />
                        </Grid.ColumnDefinitions>

                        <StackPanel Margin="12,4,4,4">
                            <TextBlock Text="Selected Data Source" Foreground="White" />
                            <TextBlock Text="{Binding DataSource.DisplayName, ElementName=This}"
                                       FontWeight="SemiBold"
                                       FontSize="14"
                                       Foreground="White" />
                        </StackPanel>
                        <!-- TODO: Icon to symbolize expand / shrink -->
                    </Grid>
                </controls:FlatToggleButton>
            </Border>

            <!-- Central Toolbar -->
            <WrapPanel Grid.Column="1"
                       Orientation="Horizontal"
                       Margin="8">
                <controls:FolderOpenButton Margin="0,0,0,4"
                                           Padding="0"
                                           Width="26"
                                           Height="26"
                                           VerticalContentAlignment="Center"
                                           ToolTip="Open file in explorer"
                                           Command="{Binding DataSource.OpenInExplorerCommand, ElementName=This}" />

                <controls:ExportButton Margin="0,0,0,4"
                                       Padding="0"
                                       x:Name="PART_Export"
                                       Command="{Binding LogView.ExportToFileCommand, ElementName=This}"
                                       ToolTip="Export to file"
                                       Width="26"
                                       Height="26" />

                <controls:FlatToggleButton
                    Margin="0,0,8,8"
                    Padding="4"
                    x:Name="PART_FollowTail"
                    Content="Follow Tail"
                    VerticalAlignment="Stretch"
                    ToolTip="(Un)Follow the latest changes"
                    IsChecked="{Binding DataSource.FollowTail, Mode=TwoWay, ElementName=This}" />

                <controls:FlatToggleButton
                    Margin="0,0,8,8"
                    Padding="4"
                    x:Name="PART_View"
                    VerticalAlignment="Stretch"
                    ToolTip="Change the way the log file is displayed"
                    Content="View"
                    DataContext="{Binding Path=., ElementName=This}">
                    <controls:FlatToggleButton.ContextMenu>
                        <controls:FlatContextMenu AnchorAlignment="Center"
                                                  HorizontalOffset="-60"
                                                  Placement="Bottom"
                                                  IsFirstItemHovered="True"
                                                  VerticalOffset="-2">
                            <controls:MenuItemContentControl Padding="0">
                                <StackPanel Margin="8">

                                    <controls:FlatToggleButton
                                        Margin="0,0,0,8"
                                        Padding="4"
                                        x:Name="PART_ShowLineNumbers"
                                        VerticalAlignment="Stretch"
                                        ToolTip="Show/hide line numbers"
                                        IsChecked="{Binding ShowLineNumbers, Mode=TwoWay}"
                                        Content="Line Numbers" />

                                    <controls:FlatToggleButton
                                        Margin="0,0,0,8"
                                        Padding="4"
                                        x:Name="PART_ShowDeltaTime"
                                        VerticalAlignment="Stretch"
                                        IsChecked="{Binding DataSource.ShowDeltaTimes, Mode=TwoWay}"
                                        ToolTip="Show the amount of time elapsed since the previous entry"
                                        Content="Time delta" />

                                    <controls:FlatToggleButton
                                        Margin="0,0,0,8"
                                        Padding="4"
                                        x:Name="PART_ShowElapsedTime"
                                        VerticalAlignment="Stretch"
                                        IsChecked="{Binding DataSource.ShowElapsedTime, Mode=TwoWay}"
                                        ToolTip="Show the amount of time elapsed since the first entry"
                                        Content="Elapsed time" />

                                    <logView:DataSourceDisplayModeToggleButton
                                        x:Name="PART_MergedDataSourceDisplayMode"
                                        DisplayMode="{Binding MergedDataSourceDisplayMode, Mode=TwoWay}"
                                        Visibility="{Binding DataSource, Converter={StaticResource NonMergedDataSourceToVisibilityCollapsedConverter}}"
                                        VerticalAlignment="Stretch"
                                        Margin="0,0,0,8"
                                        Padding="4" />

                                    <controls:FlatToggleButton
                                        Margin="0,0,0,8"
                                        Padding="4"
                                        x:Name="PART_ColorByLevel"
                                        VerticalAlignment="Stretch"
                                        IsChecked="{Binding DataSource.ColorByLevel, Mode=TwoWay}"
                                        ToolTip="Color log messages by their log level"
                                        Content="Color by level" />

                                    <controls:FlatToggleButton
                                        Margin="0,0,0,8"
                                        Padding="4"
                                        x:Name="PART_HideEmptyLines"
                                        VerticalAlignment="Stretch"
                                        IsChecked="{Binding DataSource.HideEmptyLines, Mode=TwoWay}"
                                        ToolTip="Hide lines which are completely empty"
                                        Content="Hide empty lines" />

                                    <controls:FlatToggleButton
                                        Margin="0"
                                        Padding="4"
                                        x:Name="PART_SingleLine"
                                        VerticalAlignment="Stretch"
                                        IsChecked="{Binding DataSource.IsSingleLine, Mode=TwoWay}"
                                        ToolTip="Treat every single line as a separate log entry"
                                        Content="Single line" />
                                    
                                    <controls:FlatButton 
                                    Margin="0"
                                    Padding="4"
                                    x:Name="PART_CLS"
                                    Command="{Binding DataSource.ClearScreenCommand}"
                                    Content="Clear Screen"
                                    ToolTip="Hides all log current entries of the data source. New log entries will still be shown once they are added to the data source."/>

                                <controls:FlatButton 
                                    Margin="0"
                                    Padding="4"
                                    x:Name="PART_ShowAll"
                                    Command="{Binding DataSource.ShowAllCommand}"
                                    IsEnabled="{Binding DataSource.ScreenCleared}"
                                    Content="Show All"
                                    ToolTip="Shows all log entries that were previously cleared again"/>

                                </StackPanel>
                            </controls:MenuItemContentControl>
                        </controls:FlatContextMenu>
                    </controls:FlatToggleButton.ContextMenu>
                </controls:FlatToggleButton>

                <controls:FlatToggleButton
                    Margin="0,0,0,8"
                    Padding="4"
                    Width="41"
                    VerticalAlignment="Stretch"
                    IsChecked="{Binding ShowAll, Mode=TwoWay, ElementName=This}"
                    ToolTip="Show/hide all log messages, regardless of their log level"
                    Content="{Binding ShowAll, Converter={StaticResource ShowAllToContentConverter}, ElementName=This}" />

                <controls:FlatToggleButton
                    Margin="0,0,0,8"
                    Padding="4"
                    VerticalAlignment="Stretch"
                    IsChecked="{Binding ShowFatal, Mode=TwoWay, ElementName=This}"
                    ToolTip="Show/hide fatal log messages"
                    Content="{Binding DataSource.FatalCount, Converter={StaticResource FatalCountConverter}, ElementName=This}" />

                <controls:FlatToggleButton
                    Margin="0,0,0,8"
                    Padding="4"
                    VerticalAlignment="Stretch"
                    IsChecked="{Binding ShowError, Mode=TwoWay, ElementName=This}"
                    ToolTip="Show/hide errors"
                    Content="{Binding DataSource.ErrorCount, Converter={StaticResource ErrorCountConverter}, ElementName=This}" />

                <controls:FlatToggleButton
                    Margin="0,0,0,8"
                    Padding="4"
                    VerticalAlignment="Stretch"
                    IsChecked="{Binding ShowWarning, Mode=TwoWay, ElementName=This}"
                    ToolTip="Show/hide warnings"
                    Content="{Binding DataSource.WarningCount, Converter={StaticResource WarningCountConverter}, ElementName=This}" />

                <controls:FlatToggleButton
                    Margin="0,0,0,8"
                    Padding="4"
                    VerticalAlignment="Stretch"
                    IsChecked="{Binding ShowInfo, Mode=TwoWay, ElementName=This}"
                    ToolTip="Show/hide infos"
                    Content="{Binding DataSource.InfoCount, Converter={StaticResource InfoCountConverter}, ElementName=This}" />

                <controls:FlatToggleButton
                    Margin="0,0,0,8"
                    Padding="4"
                    VerticalAlignment="Stretch"
                    IsChecked="{Binding ShowDebug, Mode=TwoWay, ElementName=This}"
                    ToolTip="Show/hide debug log messages"
                    Content="{Binding DataSource.DebugCount, Converter={StaticResource DebugCountConverter}, ElementName=This}" />

                <controls:FlatToggleButton
                    Margin="0,0,8,8"
                    Padding="4"
                    VerticalAlignment="Stretch"
                    IsChecked="{Binding ShowTrace, Mode=TwoWay, ElementName=This}"
                    ToolTip="Show/hide trace log messages"
                    Content="{Binding DataSource.TraceCount, Converter={StaticResource TraceCountConverter}, ElementName=This}" />

                <controls:FlatToggleButton
                Margin="0,0,8,8"
                Padding="4"
                VerticalAlignment="Stretch"
                IsChecked="{Binding ShowOther, Mode=TwoWay, ElementName=This}"
                ToolTip="Show/hide other log messages (i.e. those who's log level cannot be identified by Tailviewer)"
                Content="{Binding DataSource.OtherCount, Converter={StaticResource OtherCountConverter}, ElementName=This}" />
                <controls:SearchTextBox
                    x:Name="PART_SearchBox"
                    Margin="0,0,8,8"
                    Padding="4"
                    Width="200"
                    RequiresExplicitSearchStart="False"
                    AcceptsTab="True"
                    Text="{Binding DataSource.SearchTerm, Mode=TwoWay, UpdateSourceTrigger=PropertyChanged, ElementName=This}"
                    OccurenceCount="{Binding DataSource.SearchResultCount, ElementName=This}"
                    CurrentOccurenceIndex="{Binding DataSource.CurrentSearchResultIndex, Mode=TwoWay, ElementName=This}"
                    Watermark="Search log file (Ctrl+F)" />

                <controls:FilterTextBox
                    x:Name="PART_FindAllBox"
                    Margin="0,0,8,8"
                    Padding="4"
                    Width="200"
                    AcceptsTab="True"
                    FilterText="{Binding DataSource.FindAllSearchTerm, Mode=TwoWay, UpdateSourceTrigger=PropertyChanged, ElementName=This}"
                    Watermark="Find all in log file (Ctrl+Shift+F)" />

                <controls:PluginToggleButton
                    Margin="0,0,8,8"
                    Padding="4"
                    Width="26"
                    Height="26"
                    ToolTip="A plugin is responsible for translating the contents of this log file - click here for details"
                    Visibility="{Binding DataSource.TranslationPlugin, Converter={StaticResource NullToCollapsedConverter}, ElementName=This}">
                    <controls:FlatToggleButton.ContextMenu>
                        <controls:FlatContextMenu AnchorAlignment="Center"
                                                  HorizontalOffset="-150"
                                                  Placement="Bottom"
                                                  IsFirstItemHovered="True"
                                                  VerticalOffset="-2">
                            <controls:MenuItemContentControl Padding="0">
                                <logView:PluginDescriptionControl
                                    DataContext="{Binding CurrentDataSource.TranslationPlugin}" />
                            </controls:MenuItemContentControl>
                        </controls:FlatContextMenu>
                    </controls:FlatToggleButton.ContextMenu>
                </controls:PluginToggleButton>
            </WrapPanel>

            <!-- Filters, Bookmarks, Outline and Issues Selector -->
            <sidePanel:SidePanelControl
                Grid.Column="2"
                Width="300"
                SidePanels="{Binding SidePanels}"
                SelectedPanel="{Binding SelectedSidePanel, Mode=TwoWay}" />
        </Grid>

        <Grid Grid.Row="1"
              Height="1"
              Background="{StaticResource SeparatorBrush}" />

<<<<<<< HEAD
        <Grid Grid.Row="2">
            <Grid.ColumnDefinitions>
                <ColumnDefinition />
                <ColumnDefinition Width="Auto" />
            </Grid.ColumnDefinitions>
=======
        <logView:LogEntryListView
            x:Name="PART_ListView"
            Grid.Row="2"
            DataSource="{Binding DataSource.DataSource, ElementName=This}"
            LogSource="{Binding LogSource, ElementName=This}"
            Search="{Binding Search, ElementName=This}"
            CurrentLine="{Binding CurrentLogLine, Mode=TwoWay, ElementName=This}"
            ShowLineNumbers="{Binding ShowLineNumbers, ElementName=This}"
            ShowDeltaTimes="{Binding DataSource.ShowDeltaTimes, Mode=OneWay, ElementName=This}"
            ShowElapsedTime="{Binding DataSource.ShowElapsedTime, Mode=OneWay, ElementName=This}"
            ColorByLevel="{Binding DataSource.ColorByLevel, Mode=OneWay, ElementName=This}"
            MergedDataSourceDisplayMode="{Binding MergedDataSourceDisplayMode, Mode=TwoWay, ElementName=This}"
            Settings="{Binding Settings, ElementName=This}"
            SnapsToDevicePixels="True" />
>>>>>>> a0e1f490

            <logView:LogEntryListView
                x:Name="PART_ListView"
                Grid.Column="0"
                DataSource="{Binding DataSource.DataSource, ElementName=This}"
                LogFile="{Binding LogFile, ElementName=This}"
                Search="{Binding Search, ElementName=This}"
                CurrentLine="{Binding CurrentLogLine, Mode=TwoWay, ElementName=This}"
                ShowLineNumbers="{Binding ShowLineNumbers, ElementName=This}"
                ShowDeltaTimes="{Binding DataSource.ShowDeltaTimes, Mode=OneWay, ElementName=This}"
                ShowElapsedTime="{Binding DataSource.ShowElapsedTime, Mode=OneWay, ElementName=This}"
                ColorByLevel="{Binding DataSource.ColorByLevel, Mode=OneWay, ElementName=This}"
                MergedDataSourceDisplayMode="{Binding MergedDataSourceDisplayMode, Mode=TwoWay, ElementName=This}"
                Settings="{Binding Settings, ElementName=This}"
                SnapsToDevicePixels="True" />

            <!-- Right Side Panel (Filers, Bookmarks, etc...) -->
            <Grid Grid.Column="1"
                  Visibility="{Binding SelectedSidePanel, Converter={StaticResource NullToCollapsedConverter}}">
                <ContentPresenter Width="300"
                                  VerticalAlignment="Stretch"
                                  HorizontalAlignment="Right"
                                  Content="{Binding SelectedSidePanel}" />
            </Grid>
        </Grid>

        <!-- Overlay to hide current data source -->
        <Rectangle Grid.Row="2"
                   Fill="#55000000"
                   MouseDown="OverlayOnMouseDown"
                   Visibility="{Binding IsChecked, ElementName=DataSourceToggleButton, Converter={StaticResource BoolFalseToCollapsedConverter}}"/>

        <!-- Data Sources -->
        <dataSourceTree:DataSourcesControl Grid.Row="2"
                                           Width="300"
                                           VerticalAlignment="Stretch"
                                           HorizontalAlignment="Left"
                                           Visibility="{Binding IsChecked, ElementName=DataSourceToggleButton, Converter={StaticResource BoolFalseToCollapsedConverter}}"
                                           DataContext="{Binding DataSources}"
                                           ItemsSource="{Binding Observable}"
                                           AddDataSourceFromFileCommand="{Binding AddDataSourceFromFileCommand}"
                                           AddDataSourceFromFolderCommand="{Binding AddDataSourceFromFolderCommand}"
                                           SelectedItem="{Binding SelectedItem, Mode=TwoWay}" />

        <!-- Error Message (File missing, access error, etc...) -->
        <StackPanel Grid.Row="2" VerticalAlignment="Center">
            <TextBlock
                HorizontalAlignment="Center"
                FontSize="20"
                Text="{Binding ErrorMessage, ElementName=This}" />
            <TextBlock
                HorizontalAlignment="Center"
                FontSize="12"
                Text="{Binding DetailedErrorMessage, ElementName=This}" />
        </StackPanel>

        <!-- Bottom information "Strip" -->
        <Border Grid.Row="3"
                Background="{StaticResource TitleBarBrush}">
            <Grid
                Visibility="{Binding DataSource.Exists, ElementName=This, Converter={StaticResource BoolFalseToHiddenConverter}}">
                <Grid.ColumnDefinitions>
                    <!-- Spacer to prevent line count from overlapping with collapse left side panel button -->
                    <ColumnDefinition Width="25" />
                    <ColumnDefinition Width="Auto" />
                    <ColumnDefinition />
                    <ColumnDefinition Width="Auto" />
                </Grid.ColumnDefinitions>

                <StackPanel Orientation="Horizontal"
                            Grid.Column="1">
                    <TextBlock
                        Margin="4"
                        Text="{Binding LogEntryCount, ElementName=This, StringFormat=lines: {0}}" />
                    <TextBlock
                        Margin="4"
                        Text="{Binding TotalLogEntryCount, ElementName=This, StringFormat=of {0}}" />
                    <TextBlock
                        Margin="4"
                        Text="{Binding DataSource.FileSize, ElementName=This, StringFormat=size: {0}}" />
                    <TextBlock
                        Margin="4"
                        Text="{Binding DataSource.LastWrittenAge, ElementName=This, StringFormat=last written: {0} ago, Converter={StaticResource TimeSpanConverter}}" />
                </StackPanel>

                <Grid Grid.Column="3"
                      Margin="4">
                    <Grid.ColumnDefinitions>
                        <ColumnDefinition />
                        <ColumnDefinition />
                    </Grid.ColumnDefinitions>
                    <TextBlock Text="Working"
                               VerticalAlignment="Center"
                               Margin="0,0,4,0"
                               Visibility="{Binding DataSource.Progress, Mode=OneWay, ElementName=This, Converter={StaticResource DoubleOneToHiddenConverter}}"/>
                    <controls:CircularProgressBar Grid.Column="1"
                                                  Height="14"
                                                  Width="14"
                                                  Visibility="{Binding DataSource.Progress, Mode=OneWay, ElementName=This, Converter={StaticResource DoubleOneToHiddenConverter}}"
                                                  IsIndeterminate="True" />
                </Grid>

            </Grid>
        </Border>

        <!-- Find all result display -->
        <Grid Grid.Row="4"
              Visibility="{Binding DataSource.ShowFindAll, ElementName=This, Converter={StaticResource BoolFalseToCollapsedConverter}}">
            <Grid.RowDefinitions>
                <RowDefinition Height="Auto" />
                <RowDefinition />
            </Grid.RowDefinitions>
            <Grid Background="{StaticResource PrimaryBrush}">
                <Grid.ColumnDefinitions>
                    <ColumnDefinition />
                    <ColumnDefinition Width="Auto" />
                </Grid.ColumnDefinitions>
                <TextBlock Text="Find all results:"
                           Foreground="White"
                           Margin="8,4,8,4" />
                <controls:CloseButton Grid.Column="1"
                                      Height="26"
                                      Command="{Binding DataSource.CloseFindAllCommand, ElementName=This}" />
            </Grid>
            <logView:LogEntryListView
                x:Name="PART_FindAllView"
                Height="300"
                Grid.Row="1"
                LogSource="{Binding FindAllLogSource, ElementName=This}"
                Search="{Binding FindAllSearch, ElementName=This}"
                SelectedIndices="{Binding DataSource.SelectedFindAllLogLines, ElementName=This, Mode=TwoWay}"
                ShowLineNumbers="{Binding ShowLineNumbers, ElementName=This}"
                ShowDeltaTimes="{Binding DataSource.ShowDeltaTimes, Mode=OneWay, ElementName=This}"
                ShowElapsedTime="{Binding DataSource.ShowElapsedTime, Mode=OneWay, ElementName=This}"
                ColorByLevel="{Binding DataSource.ColorByLevel, Mode=OneWay, ElementName=This}"
                MergedDataSourceDisplayMode="{Binding MergedDataSourceDisplayMode, Mode=TwoWay, ElementName=This}"
                Settings="{Binding Settings, ElementName=This}"
                SnapsToDevicePixels="True" />
        </Grid>
    </Grid>

</UserControl><|MERGE_RESOLUTION|>--- conflicted
+++ resolved
@@ -341,34 +341,17 @@
               Height="1"
               Background="{StaticResource SeparatorBrush}" />
 
-<<<<<<< HEAD
         <Grid Grid.Row="2">
             <Grid.ColumnDefinitions>
                 <ColumnDefinition />
                 <ColumnDefinition Width="Auto" />
             </Grid.ColumnDefinitions>
-=======
-        <logView:LogEntryListView
-            x:Name="PART_ListView"
-            Grid.Row="2"
-            DataSource="{Binding DataSource.DataSource, ElementName=This}"
-            LogSource="{Binding LogSource, ElementName=This}"
-            Search="{Binding Search, ElementName=This}"
-            CurrentLine="{Binding CurrentLogLine, Mode=TwoWay, ElementName=This}"
-            ShowLineNumbers="{Binding ShowLineNumbers, ElementName=This}"
-            ShowDeltaTimes="{Binding DataSource.ShowDeltaTimes, Mode=OneWay, ElementName=This}"
-            ShowElapsedTime="{Binding DataSource.ShowElapsedTime, Mode=OneWay, ElementName=This}"
-            ColorByLevel="{Binding DataSource.ColorByLevel, Mode=OneWay, ElementName=This}"
-            MergedDataSourceDisplayMode="{Binding MergedDataSourceDisplayMode, Mode=TwoWay, ElementName=This}"
-            Settings="{Binding Settings, ElementName=This}"
-            SnapsToDevicePixels="True" />
->>>>>>> a0e1f490
 
             <logView:LogEntryListView
                 x:Name="PART_ListView"
                 Grid.Column="0"
                 DataSource="{Binding DataSource.DataSource, ElementName=This}"
-                LogFile="{Binding LogFile, ElementName=This}"
+                LogSource="{Binding LogSource, ElementName=This}"
                 Search="{Binding Search, ElementName=This}"
                 CurrentLine="{Binding CurrentLogLine, Mode=TwoWay, ElementName=This}"
                 ShowLineNumbers="{Binding ShowLineNumbers, ElementName=This}"
@@ -405,6 +388,7 @@
                                            ItemsSource="{Binding Observable}"
                                            AddDataSourceFromFileCommand="{Binding AddDataSourceFromFileCommand}"
                                            AddDataSourceFromFolderCommand="{Binding AddDataSourceFromFolderCommand}"
+                                           CustomDataSources="{Binding CustomDataSources}"
                                            SelectedItem="{Binding SelectedItem, Mode=TwoWay}" />
 
         <!-- Error Message (File missing, access error, etc...) -->
